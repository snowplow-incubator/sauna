/*
 * Copyright (c) 2016 Snowplow Analytics Ltd. All rights reserved.
 *
 * This program is licensed to you under the Apache License Version 2.0,
 * and you may not use this file except in compliance with the Apache License Version 2.0.
 * You may obtain a copy of the Apache License Version 2.0 at http://www.apache.org/licenses/LICENSE-2.0.
 *
 * Unless required by applicable law or agreed to in writing,
 * software distributed under the Apache License Version 2.0 is distributed on an
 * "AS IS" BASIS, WITHOUT WARRANTIES OR CONDITIONS OF ANY KIND, either express or implied.
 * See the Apache License Version 2.0 for the specific language governing permissions and limitations there under.
 */
package com.snowplowanalytics.sauna

// java
import java.io.File

// scala
import scala.io.Source
import scala.reflect.ClassTag
import scala.util.control.NonFatal

// iglu
import com.snowplowanalytics.iglu.core.SchemaKey

// avro4s
import com.sksamuel.avro4s._

// play-json
import play.api.libs.json._

// sauna
import loggers._
import observers._
import responders._

/**
 * Options parsed from command line
 *
 * @param configurationLocation root to directory with all configuration files
 */
case class SaunaOptions(configurationLocation: File) {

  import SaunaOptions._

  /**
   * Parse and extract global configuration object from `configurationLocation`
   */
  def extract: SaunaSettings =
    SaunaSettings(
      getConfig[AmazonDynamodbConfig],
      getConfig[loggers.HipchatConfig],
      getConfig[OptimizelyConfig],
      getConfig[SendgridConfig],
      getConfig[responders.HipchatConfig],
      getConfigs[LocalFilesystemConfig],
      getConfigs[AmazonS3Config],
      getConfigs[AmazonKinesisConfig])

  /**
   * Lazy enabledConfigs for all configurations parsed from `configurations` directory,
   * which was valid self-describing Avro
   * Key - class name, value - map of ids to content of `data` field
   * anything except observers is single-element/no-element list
   */
  private lazy val configMap: Map[String, List[Array[Byte]]] =
    buildConfigMap(getAllConfigs) match {
      case Left(error) => sys.error(error)
      case Right(enabledConfigs) =>
        enabledConfigs.mapValues { envelopes => envelopes.map(e => e.data.toString.getBytes) }
    }

  /**
   * Helper method for parsing Avro configuration
   * Gets one element (responders, loggers)
   *
   * @tparam S class of configuration with defined Avro schema
   * @return some configuration if it was parsed into configuration enabledConfigs
   */
  private[sauna] def getConfig[S: SchemaFor: FromRecord: ClassTag]: Option[S] = {
    val className = implicitly[ClassTag[S]].runtimeClass.getSimpleName
    for {
      configs <- configMap.get(className).map(_.headOption)
      config <- configs
      record <- parseConfig[S](config)
    } yield record
  }

  /**
   * Helper method for parsing Avro configuration
   * Gets multiple elements (observers)
   *
   * @tparam S class of configuration with defined Avro schema
   * @return some configuration if it was parsed into configuration enabledConfigs
   */
  private[sauna] def getConfigs[S: SchemaFor: FromRecord: ClassTag]: List[S] = {
    val className = implicitly[ClassTag[S]].runtimeClass.getSimpleName
    for {
      configs <- List(configMap.get(className))
      config <- configs.toList
      bytes <- config
      record <- parseConfig[S](bytes)
    } yield record
  }

  /**
   * Get all files from configuration directory with `json` and `avro` extensions
   */
  private def getAllConfigs: List[File] =
    configurationLocation.listFiles.toList.filter(filePredicate)

}

object SaunaOptions {

  private[sauna] val initial = SaunaOptions(new File("."))

  /**
   * Scopt CLI-parser
   */
  val parser = new scopt.OptionParser[SaunaOptions](generated.ProjectSettings.name) {
    head(generated.ProjectSettings.name, generated.ProjectSettings.version)

    opt[File]("configurations")
      .required()
      .valueName("<dir>")
      .action((x, c) => c.copy(configurationLocation = x))
      .text("path to directory with self-describing Avro JSON configurations")
      .validate(f => if (f.isDirectory && f.canRead) success else failure("responders must be a directory with read access"))
  }

  /**
   * Structure isomorphic to Iglu `SelfDescribingData`
   * JSON that contains `schema` and `data`
   *
   * @param schema string of SchemaKey
   * @param data   JSON instance with configuration
   */
  private[sauna] case class Envelope(schema: SchemaKey, data: JsValue)

  /**
   * Build configuration enabledConfigs (schema -> configuration) out of lift of files,
   * supposed to be self-describing AVRO instances
   *
   * @param files list of JSON Avro files
   * @return either valid configuration enabledConfigs or error if any encountered
   */
  def buildConfigMap(files: List[File]): Either[String, Map[String, List[Envelope]]] = {
    val enabledConfigs = sequence(files.map(parseSelfDescribing)).right.map { configs =>
<<<<<<< HEAD
      configs.filter(filterEnabled).groupBy(_.schema.name)
    }.left.map(list => list.mkString(", "))
=======
      configs.filter(filterEnabled).groupBy(_.schema)
    }.left.map( list => list.mkString(", "))
>>>>>>> 8677e57c

    enabledConfigs.right.flatMap { map =>
      getUnique(map)
    }
  }

  /**
   * Parse file into structure representing pair of SchemaKey and whole
   * configuration
   *
   * @param file existing file, supposed to be JSON Avro instance
   * @return pair of json and data
   */
  private[sauna] def parseSelfDescribing(file: File): Either[String, Envelope] = {
    val content = Source.fromFile(file).getLines.mkString
    try {
      val json = Json.parse(content)
      val envelope = for {
        schema <- (json \ "schema").asOpt[String].flatMap(SchemaKey.fromUri)
        data <- (json \ "data").asOpt[JsObject]
      } yield Envelope(schema, data)
      envelope match {
        case Some(e) => Right(e)
        case None => Left(s"File [${file.getAbsolutePath}] doesn't contain self-describing JSON Avro")
      }
    } catch {
      case NonFatal(e) => Left(e.getMessage)
    }
  }

  /**
   * Predicate allowing to filter only files with json and avro extensions
   */
  private[sauna] def filePredicate(file: File): Boolean = {
    val fileName = file.getName
    file.isFile && (fileName.endsWith("json") || fileName.endsWith("avro"))
  }

  /**
   * Accumulate disjunctions. If at least one `Left` encountered - return `Left`,
   * if many `Left`s encountered - return accumulated
   *
   * @param eithers list of disjunctions
   * @return disjucntion of errors or successes
   */
  private[sauna] def sequence[A, B](eithers: List[Either[A, B]]): Either[List[A], List[B]] =
    eithers.foldLeft(Right(Nil): Either[List[A], List[B]]) { (acc, cur) =>
      acc match {
        case Left(errors) => cur match {
          case Right(succ) => Left(errors)
          case Left(error) => Left(error :: errors)
        }
        case Right(successes) => cur match {
          case Left(error) => Left(List(error))
          case Right(succ) => Right(succ :: successes)
        }
      }
    }

  /**
   * Filter only configurations with `enabled` flag set to true
   *
   * @param envelope self-describing configuration
   * @return true if configuration is enabled
   */
  private[sauna] def filterEnabled(envelope: Envelope): Boolean = {
    (envelope.data \ "enabled").asOpt[Boolean] match {
      case Some(enabled) => enabled
      case None => false
    }
  }

  /**
   * Ensure that only observer configurations can appear more that once
   *
   * @param enabledConfigs configuration enabledConfigs with list of possible enabled configurations
   * @return validated configuration enabledConfigs with
   */
  private[sauna] def getUnique(enabledConfigs: Map[SchemaKey, List[Envelope]]): Either[String, Map[String, List[Envelope]]] = {
    val (valid, invalid) = enabledConfigs.partition {
      case (schema, envelopes) => schema.vendor.contains(".observers") || envelopes.size == 1
    }

    val ids = valid.flatMap {
      case (schema, envelopes) => envelopes.map(e => (e.data \ "id").asOpt[String])
    }.flatten.toList

    if (ids.distinct.size != ids.size) {
      Left(s"All ids must be unique: [${ids.mkString(", ")}]")
    } else if (invalid.nonEmpty) {
      Left(s"Multiple configurations enabled: [${invalid.keys.mkString(",")}]")
    } else {
      Right(valid.map {
        case (schema, envelopes) => (schema.name, envelopes)
      })
    }
  }

  /**
   * Parse array of bytes, supposed to be Avro JSON instance configuration
   *
   * @param content Avro JSON with configuration
   * @tparam S one of configuration types with defined Avro schemas
   * @return some configuration if `content` conforms class
   */
  private[sauna] def parseConfig[S: SchemaFor: FromRecord](content: Array[Byte]): Option[S] =
    try {
      val is = AvroInputStream.json[S](content)
      val instances = is.singleEntity.toOption
      is.close()
      instances
    } catch {
      case NonFatal(e) => sys.error(s"Cannot parse configuration file [${content.toString}]. Make sure its valid JSON version of Avro instance\n${e.getMessage}")
    }
}<|MERGE_RESOLUTION|>--- conflicted
+++ resolved
@@ -147,13 +147,8 @@
    */
   def buildConfigMap(files: List[File]): Either[String, Map[String, List[Envelope]]] = {
     val enabledConfigs = sequence(files.map(parseSelfDescribing)).right.map { configs =>
-<<<<<<< HEAD
-      configs.filter(filterEnabled).groupBy(_.schema.name)
+      configs.filter(filterEnabled).groupBy(_.schema)
     }.left.map(list => list.mkString(", "))
-=======
-      configs.filter(filterEnabled).groupBy(_.schema)
-    }.left.map( list => list.mkString(", "))
->>>>>>> 8677e57c
 
     enabledConfigs.right.flatMap { map =>
       getUnique(map)

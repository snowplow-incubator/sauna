--- conflicted
+++ resolved
@@ -54,12 +54,8 @@
    */
   val observers: List[ActorRef] =
     localObserversCreator(saunaSettings).map { case (name, props) => context.actorOf(props, name) } ++
-<<<<<<< HEAD
-      s3ObserverCreator(saunaSettings).map { case (name, props) => context.actorOf(props, name) }
-=======
-    s3ObserverCreator(saunaSettings).map { case (name, props) => context.actorOf(props, name) } ++
-    kinesisObserverCreator(saunaSettings).map { case (name, props) => context.actorOf(props, name) }
->>>>>>> 8677e57c
+      s3ObserverCreator(saunaSettings).map { case (name, props) => context.actorOf(props, name) } ++
+      kinesisObserverCreator(saunaSettings).map { case (name, props) => context.actorOf(props, name) }
 
   // Terminate application if none observer were configured
   // null is valid value when overriding observers in tests
